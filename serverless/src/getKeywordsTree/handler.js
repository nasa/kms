import { format } from 'date-fns'

import { buildKeywordsTree } from '@/shared/buildKeywordsTree'
import { filterKeywordTree } from '@/shared/filterKeywordTree'
import { filterScienceKeywordsTree } from '@/shared/filterScienceKeywordsTree'
import { getConceptSchemeDetails } from '@/shared/getConceptSchemeDetails'
import { getApplicationConfig } from '@/shared/getConfig'
import { getNarrowersMap } from '@/shared/getNarrowersMap'
import { getRootConceptForScheme } from '@/shared/getRootConceptForScheme'
import { getRootConceptsForAllSchemes } from '@/shared/getRootConceptsForAllSchemes'
import { getVersionMetadata } from '@/shared/getVersionMetadata'
import { sortKeywordNodes } from '@/shared/sortKeywordNodes'
import { keywordSchemeSequence, sortKeywordSchemes } from '@/shared/sortKeywordSchemes'
import { toTitleCase } from '@/shared/toTitleCase'

/**
 * Retrieves and processes a keywords tree based on the provided concept scheme and version.
 *
 * @async
 * @function getKeywordsTree
 * @param {Object} event - The event object containing query and path parameters.
 * @param {Object} event.queryStringParameters - Query string parameters.
 * @param {string} [event.queryStringParameters.filter] - Optional filter string to apply to the tree.
 * @param {string} [event.queryStringParameters.version='published'] - The version of the keywords to retrieve (default is 'published').
 * @param {Object} event.pathParameters - Path parameters.
 * @param {string} event.pathParameters.conceptScheme - The concept scheme to retrieve keywords for.
<<<<<<< HEAD
 * @throws {Object} Returns a 400 error if conceptScheme is missing from pathParameters.
 * @returns {Object} An object containing the status code, body, and headers.
=======
 *
 * @returns {Promise<Object>} A promise that resolves to an object containing the status code, body, and headers.
>>>>>>> 7d15d4e5
 *
 * @example
 * // Request for all schemes with a specific version
 * const event = {
 *   pathParameters: { conceptScheme: 'all' },
 *   queryStringParameters: { filter: 'atmosphere', version: 'draft' }
 * };
 * const result = await getKeywordsTree(event);
 * // Result will contain a tree of all keyword schemes from the draft version, filtered by 'atmosphere'
 *
 * @example
 * // Request for Earth Science scheme with default (published) version
 * const event = {
 *   pathParameters: { conceptScheme: 'earth science' },
 *   queryStringParameters: {}
 * };
 * const result = await getKeywordsTree(event);
 * // Result will contain the published Earth Science keywords tree
 *
 * @example
 * // Request for a specific scheme with a specific version
 * const event = {
 *   pathParameters: { conceptScheme: 'instruments' },
 *   queryStringParameters: { version: '9.1.5' }
 * };
 * const result = await getKeywordsTree(event);
 * // Result will contain the Instruments keywords tree from version 9.1.5
 *
 * @throws Will throw an error if there's a problem retrieving or processing the keywords.
 */
export const getKeywordsTree = async (event) => {
  // Extract configuration and parameters
  const { defaultResponseHeaders } = getApplicationConfig()

  // Check if pathParameters exists
  if (!event.pathParameters) {
    console.error('Missing pathParameters')

    return {
      headers: defaultResponseHeaders,
      statusCode: 400,
      body: JSON.stringify({
        error: 'Missing required parameters'
      })
    }
  }

  const queryStringParameters = event.queryStringParameters || {}
  const { filter } = queryStringParameters
<<<<<<< HEAD
  const encodedConceptScheme = event.pathParameters.conceptScheme
  const conceptScheme = decodeURIComponent(encodedConceptScheme)
=======
  const { conceptScheme } = event.pathParameters
  const version = queryStringParameters?.version || 'published'
>>>>>>> 7d15d4e5

  if (!event.pathParameters || !event.pathParameters.conceptScheme) {
    console.error('Missing conceptScheme parameter')

    return {
      headers: defaultResponseHeaders,
      statusCode: 400,
      body: JSON.stringify({
        error: 'Missing conceptScheme parameter'
      })
    }
  }

  try {
    let keywordTree = []
    const lowerCaseConceptScheme = conceptScheme.toLowerCase()
    const isAllSchemes = lowerCaseConceptScheme === 'all'
    let derivedScheme = conceptScheme

    // Handle special cases for Earth Science schemes
    if (lowerCaseConceptScheme === 'earth science' || lowerCaseConceptScheme === 'earth science services') {
      derivedScheme = 'sciencekeywords'
    }

    // Retrieve narrowers map
    const narrowersMap = await getNarrowersMap(isAllSchemes ? undefined : derivedScheme, version)

    // Retrieve root concepts
    let roots
    if (isAllSchemes) {
      roots = await getRootConceptsForAllSchemes(version)
      roots = roots.filter((root) => root?.prefLabel?.value.toLowerCase() !== 'trash can')
    } else {
      const root = await getRootConceptForScheme(derivedScheme, version)
      roots = [root]
    }

    // Use Promise.all to wait for all async operations to complete
    keywordTree = await Promise.all(roots.map(async (root) => {
      const node = {
        prefLabel: root?.prefLabel?.value,
        narrowerPrefLabel: root?.prefLabel?.value,
        uri: root?.subject?.value
      }

      let tree = await buildKeywordsTree(node, narrowersMap)

      // Apply special filtering for Earth Science schemes
      if (!isAllSchemes && (conceptScheme.toLowerCase() === 'earth science' || conceptScheme.toLowerCase() === 'earth science services')) {
        tree = filterScienceKeywordsTree(tree, conceptScheme)
      }

      return tree
    }))

    // Process and sort the tree for all schemes
    if (isAllSchemes) {
      // Process the tree to remove "Science Keywords" node and promote its children
      keywordTree = keywordTree.flatMap((tree) => {
        if (tree.title === 'Science Keywords') {
          // Apply toTitleCase to direct descendants of 'Science Keywords'
          return tree.children.map((child) => ({
            ...child,
            title: toTitleCase(child.title)
          }))
        }

        return tree
      })

      // Sort and group keywords
      let sortedTree = []
      let otherKeywords = []

      keywordTree.forEach((node) => {
        if (keywordSchemeSequence.includes(node.title)) {
          sortedTree.push(node)
        } else {
          otherKeywords.push(node)
        }
      })

      // Apply sorting to trees
      sortedTree.sort(sortKeywordSchemes)
      sortedTree = sortKeywordNodes(sortedTree)
      otherKeywords.sort((a, b) => a.title.localeCompare(b.title))
      otherKeywords = sortKeywordNodes(otherKeywords)

      if (otherKeywords.length > 0) {
        sortedTree.push({
          title: 'Other Keywords',
          children: otherKeywords
        })
      }

      keywordTree = sortedTree
    } else {
      keywordTree = sortKeywordNodes(keywordTree)
    }

    // Apply filter if provided
    if (filter) {
      if (isAllSchemes) {
        keywordTree = keywordTree
          .map((tree) => filterKeywordTree(tree, filter))
          .filter((tree) => tree !== null)
      } else {
        keywordTree = filterKeywordTree(keywordTree[0], filter)
      }
    }

    // Retrieve concept scheme details and process them
    const conceptSchemes = await getConceptSchemeDetails({ version })
    const versionInfo = await getVersionMetadata(version)

    let idCounter = 0 // Initialize a counter for generating unique IDs

    const processedSchemes = conceptSchemes.flatMap((scheme) => {
      if (scheme.notation === 'sciencekeywords') {
        // For 'sciencekeywords', create two special entries
        return [
          {
            id: idCounter + 1,
            scheme: 'Earth Science',
            longName: 'Earth Science'
          },
          {
            id: idCounter + 2,
            scheme: 'Earth Science Services',
            longName: 'Earth Science Services'
          }
        ].map((entry) => {
          idCounter += 1

          return entry
        })
      }

      // For all other schemes, create a single entry as before
      idCounter += 1

      return [{
        id: idCounter,
        scheme: scheme.notation,
        longName: scheme.prefLabel
      }]
    })

    // Sort processedSchemes using the existing sortKeywordSchemes function
    const sortedProcessedSchemes = processedSchemes.sort((a, b) => sortKeywordSchemes(
      { title: a.longName },
      { title: b.longName }
    ))

    // Wrap the tree in the expected format
    const treeData = {
      versions: [
        {
          id: 999,
          version: versionInfo.versionName,
          type: versionInfo.versionType.toUpperCase(),
          schemes: sortedProcessedSchemes
        }
      ],
      tree: {
        scheme: `${conceptScheme}`,
        version: versionInfo.versionName,
        timestamp: format(Date.now(), 'yyyy-MM-dd HH:mm:ss'),
        treeData: [
          {
            key: 'keywords-uuid',
            title: 'Keywords',
            children: keywordTree
          }
        ]
      }
    }

    // Return successful response with tree data
    return {
      statusCode: 200,
      body: JSON.stringify(treeData, null, 2),
      headers: defaultResponseHeaders
    }
  } catch (error) {
    // Log and return error response
    console.error(`Error retrieving concept, error=${error.toString()}`)

    return {
      headers: defaultResponseHeaders,
      statusCode: 500,
      body: JSON.stringify({
        error: error.toString()
      })
    }
  }
}

export default getKeywordsTree<|MERGE_RESOLUTION|>--- conflicted
+++ resolved
@@ -24,13 +24,8 @@
  * @param {string} [event.queryStringParameters.version='published'] - The version of the keywords to retrieve (default is 'published').
  * @param {Object} event.pathParameters - Path parameters.
  * @param {string} event.pathParameters.conceptScheme - The concept scheme to retrieve keywords for.
-<<<<<<< HEAD
  * @throws {Object} Returns a 400 error if conceptScheme is missing from pathParameters.
- * @returns {Object} An object containing the status code, body, and headers.
-=======
- *
  * @returns {Promise<Object>} A promise that resolves to an object containing the status code, body, and headers.
->>>>>>> 7d15d4e5
  *
  * @example
  * // Request for all schemes with a specific version
@@ -80,13 +75,9 @@
 
   const queryStringParameters = event.queryStringParameters || {}
   const { filter } = queryStringParameters
-<<<<<<< HEAD
   const encodedConceptScheme = event.pathParameters.conceptScheme
   const conceptScheme = decodeURIComponent(encodedConceptScheme)
-=======
-  const { conceptScheme } = event.pathParameters
   const version = queryStringParameters?.version || 'published'
->>>>>>> 7d15d4e5
 
   if (!event.pathParameters || !event.pathParameters.conceptScheme) {
     console.error('Missing conceptScheme parameter')
