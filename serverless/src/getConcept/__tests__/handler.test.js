import {
  beforeEach,
  describe,
  expect,
  test,
  vi
} from 'vitest'

import { getConcept } from '@/getConcept/handler'
import { createConceptSchemeMap } from '@/shared/createConceptSchemeMap'
import {
  createConceptToConceptSchemeShortNameMap
} from '@/shared/createConceptToConceptSchemeShortNameMap'
import { createPrefLabelMap } from '@/shared/createPrefLabelMap'
import { getConceptSchemeDetails } from '@/shared/getConceptSchemeDetails'
import { getApplicationConfig } from '@/shared/getConfig'
import { getCsvHeaders } from '@/shared/getCsvHeaders'
import { getGcmdMetadata } from '@/shared/getGcmdMetadata'
import { getSkosConcept } from '@/shared/getSkosConcept'
import toLegacyJSON from '@/shared/toLegacyJSON'
import toLegacyXML from '@/shared/toLegacyXML'

vi.mock('@/shared/getConfig')
vi.mock('@/shared/getSkosConcept')
vi.mock('@/shared/getGcmdMetadata')
vi.mock('@/shared/createConceptSchemeMap')
vi.mock('@/shared/createPrefLabelMap')
vi.mock('@/shared/createConceptToConceptSchemeShortNameMap')
vi.mock('@/shared/getCsvHeaders')
vi.mock('@/shared/getConceptSchemeDetails')
vi.mock('@/shared/toLegacyJSON')
vi.mock('@/shared/toLegacyXML')

describe('getConcept', () => {
  const mockDefaultHeaders = { 'X-Custom-Header': 'value' }

  beforeEach(() => {
    vi.resetAllMocks()
    vi.spyOn(console, 'error').mockImplementation(() => {})
    getApplicationConfig.mockReturnValue({ defaultResponseHeaders: mockDefaultHeaders })
    createConceptSchemeMap.mockResolvedValue(new Map())
    createPrefLabelMap.mockResolvedValue(new Map())
    createConceptToConceptSchemeShortNameMap.mockResolvedValue(new Map())
    getCsvHeaders.mockResolvedValue([])
    getConceptSchemeDetails.mockResolvedValue({})
    toLegacyJSON.mockReturnValue({})
    toLegacyXML.mockReturnValue({})
  })

  const mockSuccessfulResponse = (mockSkosConcept) => {
    const mockGcmdMetadata = { 'gcmd:keywordVersion': { _text: '1.0' } }
    getSkosConcept.mockResolvedValue(mockSkosConcept)
    getGcmdMetadata.mockResolvedValue(mockGcmdMetadata)
  }

  describe('when successful', () => {
    describe('when retrieving by concept identifier', () => {
      test('returns successfully with concept and return RDF/XML representation', async () => {
        const mockEvent = { pathParameters: { conceptId: '123' } }
        const mockSkosConcept = {
          '@rdf:about': '123',
          'skos:prefLabel': { _text: 'Test PrefLabel' },
          'skos:inScheme': { '@rdf:resource': 'https://example.com/scheme' }
        }
        mockSuccessfulResponse(mockSkosConcept)

        const result = await getConcept(mockEvent)

        expect(result.headers['Content-Type']).toBe('application/xml; charset=utf-8')
        expect(result.body).toContain('<rdf:RDF')
        expect(result.body).toContain('<skos:Concept')
        expect(result.body).toContain('<gcmd:keywordVersion>1.0</gcmd:keywordVersion>')
      })
    })

<<<<<<< HEAD
    describe('when retrieving by short name', () => {
      test('should successfully with concept using short name', async () => {
        const mockEvent = { pathParameters: { shortName: 'Test+Short+Name' } }
        const mockSkosConcept = {
          '@rdf:about': '123',
          'skos:prefLabel': 'Test Short Name'
        }
        mockSuccessfulResponse(mockSkosConcept)

        await getConcept(mockEvent)

        expect(getSkosConcept).toHaveBeenCalledWith(expect.objectContaining({
          shortName: 'Test Short Name'
        }))
      })
    })

    describe('when retrieving by altLabel', () => {
      test('should successfully with concept using altLabel', async () => {
        const mockEvent = { pathParameters: { altLabel: 'Alt%2BLabel' } }
        const mockSkosConcept = {
          '@rdf:about': '123',
          'skos:altLabel': 'Alt+Label'
        }
        mockSuccessfulResponse(mockSkosConcept)

        await getConcept(mockEvent)

        expect(getSkosConcept).toHaveBeenCalledWith(expect.objectContaining({
          altLabel: 'Alt+Label'
        }))
      })
    })

    describe('when retrieving by short name with a scheme', () => {
      test('should successfully with concept using short name and scheme', async () => {
        const mockEvent = {
          pathParameters: { shortName: 'Test+Short+Name' },
          queryStringParameters: { scheme: 'Test%20Scheme' }
        }
        const mockSkosConcept = {
          '@rdf:about': '123',
          'skos:prefLabel': 'Test Short Name'
        }
        mockSuccessfulResponse(mockSkosConcept)

        await getConcept(mockEvent)

        expect(getSkosConcept).toHaveBeenCalledWith(expect.objectContaining({
          shortName: 'Test Short Name',
          scheme: 'Test Scheme'
        }))
      })
    })

    describe('when retrieving by altLabel with scheme', () => {
      test('should successfully with concept using altLabel and scheme', async () => {
        const mockEvent = {
          pathParameters: { altLabel: 'Alt%2BLabel' },
          queryStringParameters: { scheme: 'Test%20Scheme' }
        }
        const mockSkosConcept = {
          '@rdf:about': '123',
          'skos:altLabel': 'Alt+Label'
        }
        mockSuccessfulResponse(mockSkosConcept)

        await getConcept(mockEvent)

        expect(getSkosConcept).toHaveBeenCalledWith(expect.objectContaining({
          altLabel: 'Alt+Label',
          scheme: 'Test Scheme'
        }))
      })

      describe('when concept is not found', () => {
        test('returns 404 status code', async () => {
          const mockEvent = {
            pathParameters: { conceptId: 'nonexistent' },
            queryStringParameters: {}
          }
          getSkosConcept.mockResolvedValue(null)

          const result = await getConcept(mockEvent)

          expect(result.statusCode).toBe(404)
          expect(result.headers['Content-Type']).toBe('application/json')
          expect(JSON.parse(result.body)).toEqual({
            error: 'Concept not found'
          })
        })
      })
    })

=======
>>>>>>> a2ab1761
    describe('format handling', () => {
      test('returns RDF format by default', async () => {
        const mockEvent = { pathParameters: { conceptId: '123' } }
        const mockSkosConcept = {
          '@rdf:about': '123',
          'skos:prefLabel': { _text: 'Test PrefLabel' },
          'skos:inScheme': { '@rdf:resource': 'https://example.com/scheme' }
        }
        mockSuccessfulResponse(mockSkosConcept)

        const result = await getConcept(mockEvent)

        expect(result.headers['Content-Type']).toBe('application/xml; charset=utf-8')
        expect(result.body).toContain('<rdf:RDF')
      })

      test('returns JSON format when specified', async () => {
        const mockEvent = {
          pathParameters: { conceptId: '123' },
          queryStringParameters: { format: 'json' }
        }
        const mockSkosConcept = {
          '@rdf:about': '123',
          'skos:prefLabel': { _text: 'Test PrefLabel' },
          'skos:inScheme': { '@rdf:resource': 'https://example.com/scheme' }
        }
        mockSuccessfulResponse(mockSkosConcept)
        toLegacyJSON.mockReturnValue({
          id: '123',
          label: 'Test Concept'
        })

        const result = await getConcept(mockEvent)

        expect(result.headers['Content-Type']).toBe('application/json; charset=utf-8')
        expect(() => JSON.parse(result.body)).not.toThrow()
        const parsedBody = JSON.parse(result.body)
        expect(parsedBody).toEqual({
          id: '123',
          label: 'Test Concept'
        })
      })

      test('returns XML format when specified', async () => {
        const mockEvent = {
          pathParameters: { conceptId: '123' },
          queryStringParameters: { format: 'xml' }
        }
        const mockSkosConcept = {
          '@rdf:about': '123',
          'skos:prefLabel': { _text: 'Test PrefLabel' },
          'skos:inScheme': { '@rdf:resource': 'https://example.com/scheme/shortName' }
        }
        mockSuccessfulResponse(mockSkosConcept)
        toLegacyXML.mockReturnValue({
          concept: {
            '@id': '123',
            label: 'Test Concept'
          }
        })

        const result = await getConcept(mockEvent)

        expect(result.headers['Content-Type']).toBe('application/xml; charset=utf-8')
        expect(result.body).toContain('<concept id="123">')
        expect(result.body).toContain('<label>Test Concept</label>')
      })
    })

    describe('decode function', () => {
      test('should decode URI encoded strings', async () => {
        const mockEvent = { pathParameters: { shortName: 'Test%20PrefLabel%2BWith%2BSpaces' } }
        const mockSkosConcept = {
          '@rdf:about': '123',
          'skos:prefLabel': { _text: 'Test PrefLabel+With+Spaces' },
          'skos:inScheme': { '@rdf:resource': 'https://example.com/scheme' }
        }
        mockSuccessfulResponse(mockSkosConcept)

        await getConcept(mockEvent)

        expect(getSkosConcept).toHaveBeenCalledWith(expect.objectContaining({
          shortName: 'Test PrefLabel+With+Spaces'
        }))
      })

      test('should handle null values', async () => {
        const mockEvent = { pathParameters: { shortName: null } }
        const mockSkosConcept = {
          '@rdf:about': '123',
          'skos:prefLabel': { _text: 'Test PrefLabel' },
          'skos:inScheme': { '@rdf:resource': 'https://example.com/scheme' }
        }
        mockSuccessfulResponse(mockSkosConcept)

        await getConcept(mockEvent)

        expect(getSkosConcept).toHaveBeenCalledWith(expect.objectContaining({
          shortName: null
        }))
      })

      test('should handle undefined values', async () => {
        const mockEvent = { pathParameters: {} }
        const mockSkosConcept = {
          '@rdf:about': '123',
          'skos:prefLabel': { _text: 'Test PrefLabel' },
          'skos:inScheme': { '@rdf:resource': 'https://example.com/scheme' }
        }
        mockSuccessfulResponse(mockSkosConcept)

        await getConcept(mockEvent)

        expect(getSkosConcept).toHaveBeenCalledWith(expect.objectContaining({
          shortName: null,
          altLabel: null,
          conceptIRI: null
        }))
      })

      test('should use decoded values in getSkosConcept call', async () => {
        const mockEvent = {
          pathParameters: {
            shortName: 'Short%20Name',
            altLabel: 'Alt%2BLabel'
          },
          queryStringParameters: {
            scheme: 'Test%20Scheme'
          }
        }
        const mockSkosConcept = {
          '@rdf:about': '123',
          'skos:prefLabel': { _text: 'Short Name' },
          'skos:altLabel': { _text: 'Alt+Label' },
          'skos:inScheme': { '@rdf:resource': 'https://example.com/scheme' }
        }
        mockSuccessfulResponse(mockSkosConcept)

        await getConcept(mockEvent)

        expect(getSkosConcept).toHaveBeenCalledWith({
          conceptIRI: null,
          shortName: 'Short Name',
          altLabel: 'Alt+Label',
          scheme: 'Test Scheme',
          version: 'published'
        })
      })
    })
  })

  describe('when unsuccessful', () => {
    test('should handle errors and return a 500 status code', async () => {
      const mockEvent = { pathParameters: { conceptId: '123' } }
      getSkosConcept.mockRejectedValue(new Error('Test error'))

      const result = await getConcept(mockEvent)

      expect(result.statusCode).toBe(500)
      expect(result.headers).toEqual(mockDefaultHeaders)
      expect(JSON.parse(result.body)).toEqual({
        error: 'Error: Test error'
      })
    })

    test('should log the error', async () => {
      const mockEvent = { pathParameters: { conceptId: '123' } }
      const testError = new Error('Test error')
      getSkosConcept.mockRejectedValue(testError)

      await getConcept(mockEvent)

      expect(console.error).toHaveBeenCalledWith(`Error retrieving concept, error=${testError.toString()}`)
    })

    test('should return 404 when concept is not found', async () => {
      const mockEvent = { pathParameters: { conceptId: '123' } }
      getSkosConcept.mockResolvedValue(null)

      const result = await getConcept(mockEvent)

      expect(result.statusCode).toBe(404)
      expect(result.headers['Content-Type']).toBe('application/json')
      expect(JSON.parse(result.body)).toEqual({
        error: 'Concept not found'
      })
    })
  })
})<|MERGE_RESOLUTION|>--- conflicted
+++ resolved
@@ -73,7 +73,6 @@
       })
     })
 
-<<<<<<< HEAD
     describe('when retrieving by short name', () => {
       test('should successfully with concept using short name', async () => {
         const mockEvent = { pathParameters: { shortName: 'Test+Short+Name' } }
@@ -168,8 +167,6 @@
       })
     })
 
-=======
->>>>>>> a2ab1761
     describe('format handling', () => {
       test('returns RDF format by default', async () => {
         const mockEvent = { pathParameters: { conceptId: '123' } }
