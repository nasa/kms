import { XMLBuilder } from 'fast-xml-parser'

import { namespaces } from '@/shared/constants/namespaces'
import { createConceptSchemeMap } from '@/shared/createConceptSchemeMap'
import { createPrefLabelMap } from '@/shared/createPrefLabelMap'
import { getApplicationConfig } from '@/shared/getConfig'
import { getGcmdMetadata } from '@/shared/getGcmdMetadata'
import { getSkosConcept } from '@/shared/getSkosConcept'
import toLegacyJSON from '@/shared/toLegacyJSON'

/**
 * Retrieves a SKOS Concept and returns it as RDF/XML.
 *
 * This function fetches a SKOS concept from the RDF store using one of the following:
 * - Concept ID
 * - Short Name
 * - Alt Label
 * It then constructs an RDF/XML representation of the concept and returns it in the response.
 *
 * @async
 * @function getConcept
 * @param {Object} event - The Lambda event object.
 * @param {Object} event.pathParameters - The path parameters from the API Gateway event.
 * @param {string} [event.pathParameters.conceptId] - The ID of the concept to retrieve.
 * @param {string} [event.pathParameters.shortName] - The short name of the concept to retrieve.
 * @param {string} [event.pathParameters.altLabel] - The alt label of the concept to retrieve.
 * @param {Object} [event.queryStringParameters] - The query string parameters from the API Gateway event.
 * @param {string} [event.queryStringParameters.scheme] - The scheme to filter the concept search.
 * @returns {Promise<Object>} A promise that resolves to an object containing the statusCode, body, and headers.
 *
 * @example
 * // Lambda event object for concept ID
 * const eventConceptId = {
 *   pathParameters: { conceptId: '123' }
 * };
 *
 * // Lambda event object for short name
 * const eventShortName = {
 *   pathParameters: { shortName: 'Earth Science' },
 *   queryStringParameters: { scheme: 'sciencekeywords' }
 * };
 *
 * // Lambda event object for alt label
 * const eventAltLabel = {
 *   pathParameters: { altLabel: 'ES' },
 *   queryStringParameters: { scheme: 'sciencekeywords' }
 * };
 *
 * const result = await getConcept(event);
 * console.log(result);
 * // Output on success:
 * // {
 * //   statusCode: 200,
 * //   body: '<rdf:RDF xmlns:rdf="http://www.w3.org/1999/02/22-rdf-syntax-ns#" ...>...</rdf:RDF>',
 * //   headers: { ... }
 * // }
 *
 * @throws {Error} If there's an error retrieving or processing the concept.
 */
export const getConcept = async (event) => {
  const { defaultResponseHeaders } = getApplicationConfig()
  const { pathParameters } = event
  const { conceptId, shortName, altLabel } = pathParameters
  const { queryStringParameters } = event
  const { scheme, format = 'rdf' } = queryStringParameters || {}

  try {
    const decode = (str) => {
      if (!str) return null

      return decodeURIComponent(str.replace(/\+/g, ' '))
    }

    const concept = await getSkosConcept({
      conceptIRI: conceptId ? `https://gcmd.earthdata.nasa.gov/kms/concept/${conceptId}` : null,
      shortName: shortName ? decode(shortName) : null,
      altLabel: altLabel ? decode(altLabel) : null,
      scheme: scheme ? decode(scheme) : null
    })

<<<<<<< HEAD
=======
    // Check if concept is null and return 404 if so
    if (concept === null) {
      return {
        statusCode: 404,
        headers: {
          ...defaultResponseHeaders,
          'Content-Type': 'application/json'
        },
        body: JSON.stringify({
          error: 'Concept not found'
        })
      }
    }

>>>>>>> 321aaea8
    const conceptIRI = `https://gcmd.earthdata.nasa.gov/kms/concept/${concept['@rdf:about']}`

    let responseBody
    let contentType

    // Create a different responseBody based on format recieved from queryStringParameters (defaults to 'rdf)
    if (format.toLowerCase() === 'json') {
      const conceptSchemeMap = await createConceptSchemeMap()
      const prefLabelMap = await createPrefLabelMap()
      responseBody = JSON.stringify(toLegacyJSON(concept, conceptSchemeMap, prefLabelMap))
      contentType = 'application/json'
    } else if (format.toLowerCase() === 'xml') {
      // TODO in KMS-535
    } else {
      // Default case (including 'rdf')
      const builder = new XMLBuilder({
        format: true,
        ignoreAttributes: false,
        indentBy: '  ',
        attributeNamePrefix: '@',
        suppressEmptyNode: true,
        textNodeName: '_text'
      })
      const rdfJson = {
        'rdf:RDF': {
          ...namespaces,
          'gcmd:gcmd': await getGcmdMetadata({ conceptIRI }),
          'skos:Concept': [concept]
        }
      }
      responseBody = await builder.build(rdfJson)
      contentType = 'application/rdf+xml'
    }

    return {
      statusCode: 200,
      body: responseBody,
      headers: {
        ...defaultResponseHeaders,
        'Content-Type': `${contentType}; charset=utf-8`
      }
    }
  } catch (error) {
    console.error(`Error retrieving concept, error=${error.toString()}`)

    return {
      headers: defaultResponseHeaders,
      statusCode: 500,
      body: JSON.stringify({
        error: error.toString()
      })
    }
  }
}

export default getConcept<|MERGE_RESOLUTION|>--- conflicted
+++ resolved
@@ -78,8 +78,6 @@
       scheme: scheme ? decode(scheme) : null
     })
 
-<<<<<<< HEAD
-=======
     // Check if concept is null and return 404 if so
     if (concept === null) {
       return {
@@ -94,7 +92,6 @@
       }
     }
 
->>>>>>> 321aaea8
     const conceptIRI = `https://gcmd.earthdata.nasa.gov/kms/concept/${concept['@rdf:about']}`
 
     let responseBody
