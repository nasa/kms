import { createChangeNote } from './createChangeNote'
<<<<<<< HEAD
=======

// Helper function to retrieve parsed information in concept_schemes xml
function findMatchingConceptScheme(schemeShortName, conceptSchemes) {
  const matchingScheme = conceptSchemes.find(
    (scheme) => scheme.notation.toLowerCase() === schemeShortName.toLowerCase()
  )

  if (!matchingScheme) {
    throw new Error(`No matching scheme found for: ${schemeShortName}`)
  }

  return {
    schemeLongName: matchingScheme.prefLabel,
    schemeVersionDate: matchingScheme.modified
  }
}

// Helper function to determine if there are multiple altLabels and assist in translating the different types
function processAltLabels(altLabels) {
  const labelsArray = Array.isArray(altLabels) ? altLabels : [altLabels]

  return labelsArray.map((label) => ({
    '@category': label['@gcmd:category'],
    '#text': label['@gcmd:text']
  }))
}
>>>>>>> a31b3415

/**
 * Converts a SKOS concept from a specific version to a legacy XML format.
 *
 * This function takes a SKOS concept and associated metadata from a particular version of the concept scheme,
 * and transforms it into a legacy XML structure. It processes various aspects of the concept including its
 * basic metadata, hierarchical relationships (broader and narrower), related concepts, definitions,
 * alternative labels, and associated resources.
 *
 * @function toLegacyXML
 * @param {Object} concept - The SKOS concept object to be transformed, from a specific version of the concept scheme.
 * @param {Array} conceptSchemeDetails - An array of concept scheme details for the specific version.
 * @param {Array} csvHeaders - An array of CSV headers for the specific version.
 * @param {Map<string, string>} prefLabelMap - A map of concept IRIs to their preferred labels for the specific version.
 * @param {string} schemeShortName - The short name of the concept scheme.
 * @returns {Object} An object representing the legacy XML structure of the concept.
 * @throws {Error} If no matching scheme is found for the provided schemeShortName.
 *
 * @example
 * // Convert a concept from the published version to legacy XML
 * const publishedConcept = { ... }; // SKOS concept object from the published version
 * const publishedSchemeDetails = [ ... ]; // Concept scheme details for the published version
 * const publishedCsvHeaders = [ ... ]; // CSV headers for the published version
 * const publishedPrefLabelMap = new Map([ ... ]); // Preferred label map for the published version
 *
 * const legacyXML = toLegacyXML(
 *   publishedConcept,
 *   publishedSchemeDetails,
 *   publishedCsvHeaders,
 *   publishedPrefLabelMap,
 *   'sciencekeywords'
 * );
 * console.log(JSON.stringify(legacyXML, null, 2));
 *
 * @note While this function doesn't directly use a version parameter, it assumes that all input data
 * (concept, conceptSchemeDetails, csvHeaders, and prefLabelMap) are from the same specific version
 * of the concept scheme. The version consistency should be managed by the calling function when
 * retrieving the concept and creating the necessary data structures.
 */
const toLegacyXML = (
  concept,
  conceptSchemeDetails,
  csvHeaders,
  prefLabelMap,
  schemeShortName
) => {
  // Helper function to retrieve parsed information in concept_schemes xml
  function findMatchingConceptScheme(schemeShortNameArg, conceptSchemes) {
    const matchingScheme = conceptSchemes.find(
      (scheme) => scheme.notation.toLowerCase() === schemeShortNameArg.toLowerCase()
    )

    if (!matchingScheme) {
      throw new Error(`No matching scheme found for: ${schemeShortNameArg}`)
    }

    return {
      schemeLongName: matchingScheme.prefLabel,
      schemeVersionDate: matchingScheme.modified
    }
  }

  // Helper function to determine if there are multiple altLabels and assist in translating the different types
  function processAltLabels(altLabels) {
    const labelsArray = Array.isArray(altLabels) ? altLabels : [altLabels]

    return labelsArray.map((label) => ({
      '@category': label['@gcmd:category'],
      '#text': label['@gcmd:text']
    }))
  }

  const uuid = concept['@rdf:about']

  // Finding the appropriate shortName and longName for scheme
  const matchingSchemeDetails = findMatchingConceptScheme(schemeShortName, conceptSchemeDetails)
  const { schemeLongName, schemeVersionDate } = matchingSchemeDetails

  const conceptObj = {
    concept: {
      '@xmlns:xsi': 'http://www.w3.org/2001/XMLSchema-instance',
      '@isRoot': !concept['skos:broader'],
      '@lang': 'en',
      '@uuid': uuid,
      '@xsi:noNamespaceSchemaLocation': 'https://gcmd.earthdata.nasa.gov/static/kms/kms.xsd',
      termsOfUse: 'https://cdn.earthdata.nasa.gov/conduit/upload/5182/KeywordsCommunityGuide_Baseline_v1_SIGNED_FINAL.pdf',
      keywordVersion: '20.8',
      schemeVersion: schemeVersionDate,
      viewer: `https://gcmd.earthdata.nasa.gov/KeywordViewer/scheme/${schemeShortName}/${uuid}`,
      // eslint-disable-next-line no-underscore-dangle
      prefLabel: concept['skos:prefLabel']._text,
      ...(concept['gcmd:altLabel'] ? {
        altLabels: {
          altLabel: processAltLabels(concept['gcmd:altLabel'])
        }
      } : {
        altLabels: null
      }),
      ...(concept['skos:definition'] ? {
        definition: {
          '@reference': concept['gcmd:reference'] ? concept['gcmd:reference']['@gcmd:text'] : '',
          // eslint-disable-next-line no-underscore-dangle
          '#text': concept['skos:definition']._text
        }
      } : {}),
      altSymbols: {},
      broader: concept['skos:broader'] ? {
        conceptBrief: {
          '@conceptScheme': schemeShortName,
          '@prefLabel': prefLabelMap.get(concept['skos:broader']['@rdf:resource']),
          '@uuid': concept['skos:broader']['@rdf:resource']
        }
      } : {},
      narrower: (() => {
        if (!concept['skos:narrower']) {
          return {}
        }

        const narrowerArray = Array.isArray(concept['skos:narrower'])
          ? concept['skos:narrower']
          : [concept['skos:narrower']]

        const conceptBrief = narrowerArray.map((narrower) => ({
          '@conceptScheme': schemeShortName,
          '@prefLabel': prefLabelMap.get(narrower['@rdf:resource']),
          '@uuid': narrower['@rdf:resource']
        }))

        return {
          conceptBrief
        }
      })(),
      conceptScheme: {
        '@csvHeaders': csvHeaders.join(','),
        '@longName': schemeLongName,
        '@name': schemeShortName
      },
      related: (() => {
        const relations = []

        // Handle gcmd:hasInstrument
        if (concept['gcmd:hasInstrument']) {
          const instruments = Array.isArray(concept['gcmd:hasInstrument'])
            ? concept['gcmd:hasInstrument']
            : [concept['gcmd:hasInstrument']]

          instruments.forEach((instrument) => {
            relations.push({
              '@type': 'has_instrument',
              '@generatedBy': 'server',
              '@conceptScheme': 'instruments',
              '@prefLabel': prefLabelMap.get(instrument['@rdf:resource']),
              '@uuid': instrument['@rdf:resource']
            })
          })
        }

        // Handle gcmd:isOnPlatform
        if (concept['gcmd:isOnPlatform']) {
          relations.push({
            '@type': 'is_on_platform',
            '@generatedBy': 'server',
            '@conceptScheme': 'platforms',
            '@prefLabel': prefLabelMap.get(concept['gcmd:isOnPlatform']['@rdf:resource']),
            '@uuid': concept['gcmd:isOnPlatform']['@rdf:resource']
          })
        }

        return relations.length > 0 ? { weightedRelation: relations } : {}
      })(),

      ...(concept['gcmd:resource'] ? {
        resources: {
          resource: {
            '@type': concept['gcmd:resource']['@gcmd:type'],
            '#text': concept['gcmd:resource']['@gcmd:url']
          }
        }
      } : {}),
      ...(concept['skos:changeNote'] ? {
        changeNotes: {
          changeNote: Array.isArray(concept['skos:changeNote'])
            ? concept['skos:changeNote'].map(createChangeNote)
            : createChangeNote(concept['skos:changeNote'])
        }
      } : {}),
      ...(concept['dcterms:modified'] && {
        lastModifiedDate: concept['dcterms:modified'].split(' ')[0]
      })
    }
  }

  return conceptObj
}

export default toLegacyXML<|MERGE_RESOLUTION|>--- conflicted
+++ resolved
@@ -1,33 +1,4 @@
 import { createChangeNote } from './createChangeNote'
-<<<<<<< HEAD
-=======
-
-// Helper function to retrieve parsed information in concept_schemes xml
-function findMatchingConceptScheme(schemeShortName, conceptSchemes) {
-  const matchingScheme = conceptSchemes.find(
-    (scheme) => scheme.notation.toLowerCase() === schemeShortName.toLowerCase()
-  )
-
-  if (!matchingScheme) {
-    throw new Error(`No matching scheme found for: ${schemeShortName}`)
-  }
-
-  return {
-    schemeLongName: matchingScheme.prefLabel,
-    schemeVersionDate: matchingScheme.modified
-  }
-}
-
-// Helper function to determine if there are multiple altLabels and assist in translating the different types
-function processAltLabels(altLabels) {
-  const labelsArray = Array.isArray(altLabels) ? altLabels : [altLabels]
-
-  return labelsArray.map((label) => ({
-    '@category': label['@gcmd:category'],
-    '#text': label['@gcmd:text']
-  }))
-}
->>>>>>> a31b3415
 
 /**
  * Converts a SKOS concept from a specific version to a legacy XML format.
@@ -75,6 +46,7 @@
   schemeShortName
 ) => {
   // Helper function to retrieve parsed information in concept_schemes xml
+// Helper function to retrieve parsed information in concept_schemes xml
   function findMatchingConceptScheme(schemeShortNameArg, conceptSchemes) {
     const matchingScheme = conceptSchemes.find(
       (scheme) => scheme.notation.toLowerCase() === schemeShortNameArg.toLowerCase()
