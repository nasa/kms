edlAuthorizer:
    handler: serverless/src/edlAuthorizer/handler.default
    timeout: ${env:LAMBDA_TIMEOUT, '30'}
errorLogger:
  handler: serverless/src/errorLogger/handler.default
  timeout: ${env:LAMBDA_TIMEOUT, '30'}
  events:
    - http:
        method: post
        cors: ${file(./serverless-configs/${self:provider.name}-cors-configuration.yml)}
        path: error-logger
getCapabilities:
  handler: serverless/src/getCapabilities/handler.default
  timeout: ${env:LAMBDA_TIMEOUT, '30'}
  events:
    - http:
        method: get
        cors: ${file(./serverless-configs/${self:provider.name}-cors-configuration.yml)}
        path: /
status:
  handler: serverless/src/status/handler.default
  timeout: ${env:LAMBDA_TIMEOUT, '30'}
  events:
    - http:
        method: get
        cors: ${file(./serverless-configs/${self:provider.name}-cors-configuration.yml)}
        path: status
getConcepts:
  handler: serverless/src/getConcepts/handler.default
  timeout: ${env:LAMBDA_TIMEOUT, '900'}
  events:
    - http:
        method: get
        cors: ${file(./serverless-configs/${self:provider.name}-cors-configuration.yml)}
        path: /concepts
    - http:
        method: get
        cors: ${file(./serverless-configs/${self:provider.name}-cors-configuration.yml)}
        path: /concepts/root
    - http:
        method: get
        cors: ${file(./serverless-configs/${self:provider.name}-cors-configuration.yml)}
        path: /concepts/concept_scheme/{conceptScheme}
    - http:
        method: get
        cors: ${file(./serverless-configs/${self:provider.name}-cors-configuration.yml)}
        path: /concepts/pattern/{pattern}
    - http:
        method: get
        cors: ${file(./serverless-configs/${self:provider.name}-cors-configuration.yml)}
        path: /concepts/concept_scheme/{conceptScheme}/pattern/{pattern}
getConcept:
  handler: serverless/src/getConcept/handler.default
  timeout: ${env:LAMBDA_TIMEOUT, '30'}
  events:
    - http:
        method: get
        cors: ${file(./serverless-configs/${self:provider.name}-cors-configuration.yml)}
        path: concept/{conceptId}
    - http:
        method: get
        cors: ${file(./serverless-configs/${self:provider.name}-cors-configuration.yml)}
        path: /concept/short_name/{shortName}        
    - http:
        method: get
        cors: ${file(./serverless-configs/${self:provider.name}-cors-configuration.yml)}
        path: /concept/alt_label/{altLabel}        
<<<<<<< HEAD
=======

getConceptSchemes:
  handler: serverless/src/getConceptSchemes/handler.default
  timeout: ${env:LAMBDA_TIMEOUT, '30'}
  events:
    - http:
        method: get
        cors: ${file(./serverless-configs/${self:provider.name}-cors-configuration.yml)}
        path: /concept_schemes
getKeywordsTree:
  handler: serverless/src/getKeywordsTree/handler.default
  timeout: ${env:LAMBDA_TIMEOUT, '30'}
  events:
    - http:
        method: get
        cors: ${file(./serverless-configs/${self:provider.name}-cors-configuration.yml)}
        path: /tree/concept_scheme/{conceptScheme}
>>>>>>> 6bad4098
createConcept:
  handler: serverless/src/createConcept/handler.default
  timeout: ${env:LAMBDA_TIMEOUT, '30'}
  events:
    - http:
        method: post
        cors: ${file(./serverless-configs/${self:provider.name}-cors-configuration.yml)}
        path: concept
        authorizer:
          name: edlAuthorizer
          type: request
          resultTtlInSeconds: 0
        
createConcepts:
  handler: serverless/src/createConcepts/handler.default
  timeout: ${env:LAMBDA_TIMEOUT, '30'}
  events:
    - http:
        method: post
        cors: ${file(./serverless-configs/${self:provider.name}-cors-configuration.yml)}
        path: concepts
        authorizer:
          name: edlAuthorizer
          type: request
          resultTtlInSeconds: 0
updateConcept:
  handler: serverless/src/updateConcept/handler.default
  timeout: ${env:LAMBDA_TIMEOUT, '30'}
  events:
    - http:
        method: put
        cors: ${file(./serverless-configs/${self:provider.name}-cors-configuration.yml)}
        path: concept
        authorizer:
          name: edlAuthorizer
          type: request
          resultTtlInSeconds: 0
deleteConcept:
  handler: serverless/src/deleteConcept/handler.default
  timeout: ${env:LAMBDA_TIMEOUT, '30'}
  events:
    - http:
        method: delete
        cors: ${file(./serverless-configs/${self:provider.name}-cors-configuration.yml)}
        path: concept/{conceptId}
        authorizer:
          name: edlAuthorizer
          type: request
          resultTtlInSeconds: 0
recreateDatabase:
  handler: serverless/src/recreateDatabase/handler.default
  timeout: 900
  events:
    - http:
        method: delete
        cors: ${file(./serverless-configs/${self:provider.name}-cors-configuration.yml)}
        path: recreateDatabase
        authorizer:
          name: edlAuthorizer
          type: request
          resultTtlInSeconds: 0
exportRdfToS3:
  handler: serverless/src/exportRdfToS3/handler.default
  timeout: 900
  events:
    - http:
        method: post
        cors: ${file(./serverless-configs/${self:provider.name}-cors-configuration.yml)}
        path: exportRdfToS3
    - schedule: cron(0 0 * * ? *)
getFullPath:
  handler: serverless/src/getFullPath/handler.default
  timeout: ${env:LAMBDA_TIMEOUT, '30'}
  events:
    - http:
        method: get
        cors: ${file(./serverless-configs/${self:provider.name}-cors-configuration.yml)}
        path: /concept_fullpaths/concept_uuid/{conceptId}
getConceptSchemes:
  handler: serverless/src/getConceptSchemes/handler.default
  timeout: ${env:LAMBDA_TIMEOUT, '30'}
  events:
    - http:
        method: get
        cors: ${file(./serverless-configs/${self:provider.name}-cors-configuration.yml)}
        path: /concept_schemes
getConceptVersions:
  handler: serverless/src/getConceptVersions/handler.default
  timeout: ${env:LAMBDA_TIMEOUT, '30'}
  events:
    - http:
        method: get
        cors: ${file(./serverless-configs/${self:provider.name}-cors-configuration.yml)}
        path: /concept_versions/version_type/{versionType}
publish:
  handler: serverless/src/publish/handler.default
  timeout: 900
  events:
    - http:
        method: post
        cors: ${file(./serverless-configs/${self:provider.name}-cors-configuration.yml)}
        path: /publish


<|MERGE_RESOLUTION|>--- conflicted
+++ resolved
@@ -65,9 +65,6 @@
         method: get
         cors: ${file(./serverless-configs/${self:provider.name}-cors-configuration.yml)}
         path: /concept/alt_label/{altLabel}        
-<<<<<<< HEAD
-=======
-
 getConceptSchemes:
   handler: serverless/src/getConceptSchemes/handler.default
   timeout: ${env:LAMBDA_TIMEOUT, '30'}
@@ -84,7 +81,6 @@
         method: get
         cors: ${file(./serverless-configs/${self:provider.name}-cors-configuration.yml)}
         path: /tree/concept_scheme/{conceptScheme}
->>>>>>> 6bad4098
 createConcept:
   handler: serverless/src/createConcept/handler.default
   timeout: ${env:LAMBDA_TIMEOUT, '30'}
@@ -163,14 +159,6 @@
         method: get
         cors: ${file(./serverless-configs/${self:provider.name}-cors-configuration.yml)}
         path: /concept_fullpaths/concept_uuid/{conceptId}
-getConceptSchemes:
-  handler: serverless/src/getConceptSchemes/handler.default
-  timeout: ${env:LAMBDA_TIMEOUT, '30'}
-  events:
-    - http:
-        method: get
-        cors: ${file(./serverless-configs/${self:provider.name}-cors-configuration.yml)}
-        path: /concept_schemes
 getConceptVersions:
   handler: serverless/src/getConceptVersions/handler.default
   timeout: ${env:LAMBDA_TIMEOUT, '30'}
