--- conflicted
+++ resolved
@@ -65,7 +65,6 @@
         method: get
         cors: ${file(./serverless-configs/${self:provider.name}-cors-configuration.yml)}
         path: /concept/alt_label/{altLabel}        
-<<<<<<< HEAD
 getKeyword:
   handler: serverless/src/getKeyword/handler.default
   timeout: ${env:LAMBDA_TIMEOUT, '30'}
@@ -74,8 +73,6 @@
         method: get
         cors: ${file(./serverless-configs/${self:provider.name}-cors-configuration.yml)}
         path: /keyword/{conceptId}
-=======
->>>>>>> 02800429
 getConceptSchemes:
   handler: serverless/src/getConceptSchemes/handler.default
   timeout: ${env:LAMBDA_TIMEOUT, '30'}
