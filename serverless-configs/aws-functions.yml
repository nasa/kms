--- conflicted
+++ resolved
@@ -29,17 +29,6 @@
     - http:
         method: get
         cors: ${file(./serverless-configs/${self:provider.name}-cors-configuration.yml)}
-<<<<<<< HEAD
-        path: concepts
-getConceptsCsv:
-  handler: serverless/src/getConceptsCsv/handler.default
-  timeout: ${env:LAMBDA_TIMEOUT, '900'}
-  events:
-    - http:
-        method: get
-        cors: ${file(./serverless-configs/${self:provider.name}-cors-configuration.yml)}
-        path: conceptsCsv
-=======
         path: /concepts
     - http:
         method: get
@@ -57,7 +46,6 @@
         method: get
         cors: ${file(./serverless-configs/${self:provider.name}-cors-configuration.yml)}
         path: /concepts/concept_scheme/{conceptScheme}/pattern/{pattern}
->>>>>>> 69e8975f
 getConcept:
   handler: serverless/src/getConcept/handler.default
   timeout: ${env:LAMBDA_TIMEOUT, '30'}
