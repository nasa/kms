--- conflicted
+++ resolved
@@ -23,11 +23,8 @@
     RDF4J_SERVICE_URL: ${env:RDF4J_SERVICE_URL, cf:rdf4jLoadBalancerStack.RDF4JServiceUrl, 'http://localhost:8080'}
     RDF4J_USER_NAME: ${env:RDF4J_USER_NAME, 'rdf4j'}
     RDF4J_PASSWORD: ${env:RDF4J_PASSWORD, 'rdf4j'}
-<<<<<<< HEAD
-    CMR_BASE_URL: ${env:CMR_BASE_URL}
-=======
+    CMR_BASE_URL: ${env:CMR_BASE_URL, 'https://cmr.earthdata.nasa.gov'}
     EDL_PASSWORD: ${env:EDL_PASSWORD, ''}
->>>>>>> 6bad4098
   # Prevent Serverless from attempting to modify the deployment bucket policy as NGAP does not allow it
   deploymentBucket:
     skipPolicySetup: true
